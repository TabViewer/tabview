# -*- coding: utf-8 -*-
""" tabview.py -- View a tab-delimited file in a spreadsheet-like display.

  Scott Hansen <firecat four one five three at gmail dot com>
  Based on code contributed by A.M. Kuchling <amk at amk dot ca>

"""
from __future__ import print_function, division, unicode_literals

import csv
import _curses
import curses
import curses.ascii
import locale
import io
import os
import re
import string
import sys
from collections import Counter
from curses.textpad import Textbox
from operator import itemgetter
from subprocess import Popen, PIPE
from textwrap import wrap
import unicodedata


if sys.version_info.major < 3:
    # Python 2.7 shim
    str = unicode

    def KEY_CTRL(key):
        return curses.ascii.ctrl(bytes(key))

    def addstr(*args):
        scr, args = args[0], list(args[1:])
        x = 2 if len(args) > 2 else 0
        args[x] = args[x].encode(sys.stdout.encoding)
        return scr.addstr(*args)

    def insstr(*args):
        scr, args = args[0], list(args[1:])
        x = 2 if len(args) > 2 else 0
        args[x] = args[x].encode(sys.stdout.encoding)
        return scr.insstr(*args)

else:
    basestring = str
    file = io.FileIO

    # Python 3 wrappers
    def KEY_CTRL(key):
        return curses.ascii.ctrl(key)

    def addstr(*args):
        scr, args = args[0], args[1:]
        return scr.addstr(*args)

    def insstr(*args):
        scr, args = args[0], args[1:]
        return scr.insstr(*args)


class ReloadException(Exception):
    def __init__(self, start_pos, column_width, column_gap, column_widths,
                 search_str):
        self.start_pos = start_pos
        self.column_width_mode = column_width
        self.column_gap = column_gap
        self.column_widths = column_widths
        self.search_str = search_str


class QuitException(Exception):
    pass


class Viewer:
    """The actual CSV viewer class.

    Args:
        args: other positional arguments. See view() for descriptions.
            stdscr, data
        kwargs: dict of other keyword arguments.
            start_pos, column_width, column_gap, trunc_char, column_widths,
            search_str, double_width

    """
    def __init__(self, *args, **kwargs):
        # Fix for python curses resize bug:
        # http://bugs.python.org/issue2675
        os.unsetenv('LINES')
        os.unsetenv('COLUMNS')
        self.scr = args[0]
<<<<<<< HEAD
        self.data = [[str(j) for j in i] for i in args[1]]
        self.info = kwargs.get('info')
=======
        self.data = args[1]['data']
>>>>>>> 86e4aa34
        self.header_offset_orig = 3
        self.header = args[1]['header']
        self.index = args[1].get('index', False)
        self.header_offset = self.header_offset_orig
        self.num_data_columns = len(self.header)
        self._init_double_width(kwargs.get('double_width'))
        self.column_width_mode = kwargs.get('column_width')
        self.column_gap = kwargs.get('column_gap')
        self._init_column_widths(kwargs.get('column_width'),
                                 kwargs.get('column_widths'))
        try:
            kwargs.get('trunc_char').encode(sys.stdout.encoding or 'utf-8')
            self.trunc_char = kwargs.get('trunc_char')
        except (UnicodeDecodeError, UnicodeError):
            self.trunc_char = '>'

        self.x, self.y = 0, 0
        self.win_x, self.win_y = 0, 0
        self.max_y, self.max_x = 0, 0
        self.num_columns = 0
        self.vis_columns = 0
        self.init_search = self.search_str = kwargs.get('search_str')
        self._search_win_open = 0
        self.modifier = str()
        self.define_keys()
        self.resize()
        self.display()
        # Handle goto initial position (either (y,x), [y] or y)
        try:
            self.goto_y(kwargs.get('start_pos')[0])
        except TypeError:
            self.goto_y(kwargs.get('start_pos'))
        try:
            self.goto_x(kwargs.get('start_pos')[1])
        except (IndexError, TypeError):
            pass

    def _init_double_width(self, dw):
        """Initialize self._cell_len to determine if double width characters
        are taken into account when calculating cell widths.

        """
        self.double_width = dw
        # Enable double with character processing for small files
        if self.double_width is False:
            self.double_width = len(self.data) * self.num_data_columns < 65000
        if self.double_width is True:
            self._cell_len = self.__cell_len_dw
        else:
            self._cell_len = len

    def _init_column_widths(self, cw, cws):
        """Initialize column widths

        Args: - cw: column_width mode
                cws: list of column widths

        """
        if cws is None or len(self.data[0]) != len(cws):
            self._get_column_widths(cw)
        else:
            self.column_width = cws

    def column_xw(self, x):
        """Return the position and width of the requested column"""
        xp = sum(self.column_width[self.win_x:self.win_x + x]) \
            + x * self.column_gap
        w = max(0, min(self.max_x - xp, self.column_width[self.win_x + x]))
        return xp, w

    def quit(self):
        raise QuitException

    def reload(self):
        start_pos = (self.y + self.win_y + 1, self.x + self.win_x + 1)
        raise ReloadException(start_pos, self.column_width_mode,
                              self.column_gap, self.column_width,
                              self.search_str)

    def consume_modifier(self, default=1):
        m = int(self.modifier) if len(self.modifier) else default
        self.modifier = str()
        return m

    def down(self):
        m = self.consume_modifier()
        yp = self.y + self.win_y
        self.goto_y(yp + 1 + m)

    def up(self):
        m = self.consume_modifier()
        yp = self.y + self.win_y
        self.goto_y(yp + 1 - m)

    def left(self):
        m = self.consume_modifier()
        xp = self.x + self.win_x
        self.goto_x(xp + 1 - m)

    def right(self):
        m = self.consume_modifier()
        xp = self.x + self.win_x
        self.goto_x(xp + 1 + m)

    def page_down(self):
        m = self.consume_modifier()
        row_shift = (self.max_y - self.header_offset) * m
        end = len(self.data) - 1
        if self.win_y <= end - row_shift:
            new_win_y = self.win_y + row_shift
            if new_win_y + self.y > end:
                self.y = end - new_win_y
            self.win_y = new_win_y
        else:
            self.y = end - self.win_y

    def page_up(self):
        m = self.consume_modifier()
        row_shift = (self.max_y - self.header_offset) * m
        if self.win_y == 0:
            self.y = 0
        elif self.win_y < row_shift:
            self.win_y = 0
        else:
            self.win_y = self.win_y - row_shift

    def page_right(self):
        for _ in range(self.consume_modifier()):
            end = self.num_data_columns - 1
            if self.win_x <= end - self.num_columns:
                cols = self.num_columns_fwd(self.win_x + self.x)
                new_win_x = self.win_x + cols
                if new_win_x + self.x > end:
                    self.x = end - new_win_x
                self.win_x = new_win_x
                self.recalculate_layout()
            else:
                self.x = end - self.win_x
                break

    def page_left(self):
        for _ in range(self.consume_modifier()):
            if self.win_x == 0:
                self.x = 0
                break
            cols = self.num_columns_rev(self.win_x + self.x)
            if self.win_x < cols:
                self.win_x = 0
                self.recalculate_layout()
            else:
                self.win_x = self.win_x - cols
                self.recalculate_layout()

    def mark(self):
        self.save_y, self.save_x = self.y + self.win_y, self.x + self.win_x

    def goto_mark(self):
        if hasattr(self, 'save_y'):
            self.goto_yx(self.save_y + 1, self.save_x + 1)

    def home(self):
        self.goto_y(1)

    def goto_y(self, y):
        y = max(min(len(self.data), y), 1)
        if self.win_y < y <= self.win_y + \
                (self.max_y - self.header_offset - self._search_win_open):
            # same screen, change y appropriately.
            self.y = y - 1 - self.win_y
        elif y <= self.win_y:
            # going back
            self.y = 0
            self.win_y = y - 1
        else:
            # going forward
            self.win_y = y - (self.max_y - self.header_offset -
                              self._search_win_open)
            self.y = (self.max_y - self.header_offset -
                      self._search_win_open) - 1

    def goto_row(self):
        m = self.consume_modifier(len(self.data))
        self.goto_y(m)

    def goto_x(self, x):
        x = max(min(self.num_data_columns, x), 1)
        if self.win_x < x <= self.win_x + self.num_columns:
            # same screen, change x value appropriately.
            self.x = x - 1 - self.win_x
        elif x <= self.win_x:
            # going back
            self.x = 0
            self.win_x = x - 1
            self.recalculate_layout()
        else:
            # going forward
            cols = self.num_columns_rev(x - 1)
            self.win_x = x - cols
            self.x = cols - 1
            self.recalculate_layout()

    def goto_col(self):
        m = self.consume_modifier()
        self.goto_x(m)

    def goto_yx(self, y, x):
        self.goto_y(y)
        self.goto_x(x)

    def line_home(self):
        self.goto_x(1)

    def line_end(self):
        end = len(self.data[self.y + self.win_y])
        self.goto_x(end)

    def show_cell(self):
        "Display current cell in a pop-up window"
        yp = self.y + self.win_y
        xp = self.x + self.win_x
        s = "\n" + self.data[yp][xp]
        if not s:
            # Only display pop-up if cells have contents
            return
        TextBox(self.scr, data=s, title=self.location_string(yp, xp))()
        self.resize()

    def show_info(self):
        """Display data information in a pop-up window

        """
        fn = self.info
        yp = self.y + self.win_y
        xp = self.x + self.win_x
        location = self.location_string(yp, xp)

        def sizeof_fmt(num, suffix='B'):
            for unit in ['', 'Ki', 'Mi', 'Gi', 'Ti', 'Pi', 'Ei', 'Zi']:
                if abs(num) < 1024.0:
                    return "{:3.1f}{}{}".format(num, unit, suffix)
                num /= 1024.0
            return "{:.1f}{}{}".format(num, 'Yi', suffix)
        size = sizeof_fmt(sys.getsizeof(self.data))
        rows_cols = str((len(self.data), self.num_data_columns))
        info = [("Filename/Data Info:", fn),
                ("Current Location:", location),
                ("Total Rows/Columns:", rows_cols),
                ("Data Size:", size)]
        display = "\n\n".join(["{:<20}{:<}".format(i, j)
                               for i, j in info])
        TextBox(self.scr, data=display)()
        self.resize()

    def _search_validator(self, ch):
        """Fix Enter and backspace for textbox.

        Used as an aux function for the textpad.edit method

        """
        if ch == curses.ascii.NL:  # Enter
            return curses.ascii.BEL
        elif ch == 127:  # Backspace
            self.search_str = self.textpad.gather().strip().lower()[:-1]
            return 8
        else:
            if 0 < ch < 256:
                c = chr(ch)
                if c in string.printable:
                    res = self.textpad.gather().strip().lower()
                    self.search_str = res + chr(ch)
                    self.search_results(look_in_cur=True)
                    self.display()
            return ch

    def search(self):
        """Open search window, get input and set the search string."""
        scr2 = curses.newwin(3, self.max_x, self.max_y - 3, 0)
        scr3 = scr2.derwin(1, self.max_x - 12, 1, 9)
        scr2.box()
        scr2.move(1, 1)
        addstr(scr2, "Search: ")
        scr2.refresh()
        curses.curs_set(1)
        self._search_win_open = 3
        self.textpad = Textbox(scr3, insert_mode=True)
        self.search_str = self.textpad.edit(self._search_validator)
        self.search_str = self.search_str.lower().strip()
        try:
            curses.curs_set(0)
        except _curses.error:
            pass
        if self.search_str:
            self.init_search = None
        self._search_win_open = 0

    def search_results(self, rev=False, look_in_cur=False):
        """Given self.search_str or self.init_search, find next result after
        current position and reposition the cursor there.

        Args: rev - True/False search backward if true
              look_in_cur - True/False start search in current cell

        """
        if not self.search_str and not self.init_search:
            return
        self.search_str = self.search_str or self.init_search
        yp, xp = self.y + self.win_y, self.x + self.win_x
        if rev is True:
            data, yp, xp = self._reverse_data(self.data, yp, xp)
        else:
            data = self.data
        if look_in_cur is False:
            # Skip ahead/back one cell
            if xp < len(data[0]) - 1:
                xp += 1
            elif xp >= len(data[0]) - 1 and yp < len(data) - 1:
                # Skip ahead a line if at the end of the current line
                yp += 1
                xp = 0
            else:
                # Skip back to the top if at the end of the data
                yp = xp = 0
        search_order = [self._search_cur_line_r,
                        self._search_next_line_to_end,
                        self._search_next_line_from_beg,
                        self._search_cur_line_l]
        for search in search_order:
            y, x, res = search(data, yp, xp)
            if res is True:
                yp, xp = y, x
                break
        if rev is True:
            self.data, yp, xp = self._reverse_data(data, yp, xp)
        if res is True:
            self.goto_yx(yp + 1, xp + 1)

    def search_results_prev(self, rev=False, look_in_cur=False):
        """Search backwards"""
        self.search_results(rev=True, look_in_cur=look_in_cur)

    def _reverse_yp_xp(self, data, yp, xp):
        return len(data) - 1 - yp, len(data[0]) - 1 - xp

    def _reverse_data(self, data, yp, xp):
        yp, xp = self._reverse_yp_xp(data, yp, xp)
        data.reverse()
        for idx, i in enumerate(data):
            i.reverse()
            data[idx] = i
        return data, yp, xp

    def _search_cur_line_r(self, data, yp, xp):
        """ Current line first, from yp,xp to the right """
        res = False
        for x, item in enumerate(data[yp][xp:]):
            if self.search_str in item.lower():
                xp += x
                res = True
                break
        return yp, xp, res

    def _search_cur_line_l(self, data, yp, xp):
        """Last, search from beginning of current line to current position """
        res = x = False
        for x, item in enumerate(data[yp][:xp]):
            if self.search_str in item.lower():
                res = True
                break
        return yp, x, res

    def _search_next_line_to_end(self, data, yp, xp):
        """ Search from next line to the end """
        res = done = False
        for y, line in enumerate(data[yp + 1:]):
            for x, item in enumerate(line):
                if self.search_str in item.lower():
                    done = True
                    break
            if done is True:
                res = True
                yp, xp = yp + 1 + y, x
                break
        return yp, xp, res

    def _search_next_line_from_beg(self, data, yp, xp):
        """Search from beginning to line before current."""
        res = done = y = x = False
        for y, line in enumerate(data[:yp]):
            for x, item in enumerate(line):
                if self.search_str in item.lower():
                    done = True
                    break
            if done is True:
                res = True
                yp, xp = y, x
                break
        return yp, xp, res

    def help(self):
        help_txt = readme()
        idx = help_txt.index('Keybindings:\n')
        help_txt = [i.replace('**', '') for i in help_txt[idx:]
                    if '===' not in i]
        TextBox(self.scr, data="".join(help_txt), title="Help")()
        self.resize()

    def toggle_header(self):
        if self.header_offset == self.header_offset_orig:
            # Turn off header row
            self.header_offset = self.header_offset - 1
            self.data.insert(0, self.header)
            self.y = self.y + 1
        else:
            if len(self.data) == 1:
                return
            # Turn on header row
            self.header_offset = self.header_offset_orig
            del self.data[self.data.index(self.header)]
            if self.y > 0:
                self.y = self.y - 1
            elif self.win_y > 0:
                # Scroll down 1 to keep cursor on the same item
                self.up()
                self.down()
                self.y = self.y - 1

    def column_gap_down(self):
        self.column_gap = max(0, self.column_gap - 1)
        self.recalculate_layout()

    def column_gap_up(self):
        self.column_gap += 1
        self.recalculate_layout()

    def column_width_all_down(self):
        self.column_width = [max(1, self.column_width[i] -
                                 max(1, int(self.column_width[i] * 0.2)))
                             for i in range(0, self.num_data_columns)]
        self.recalculate_layout()

    def column_width_all_up(self):
        self.column_width = [max(1, self.column_width[i] +
                                 max(1, int(self.column_width[i] * 0.2)))
                             for i in range(0, self.num_data_columns)]
        self.recalculate_layout()

    def column_width_down(self):
        xp = self.x + self.win_x
        self.column_width[xp] -= max(1, int(self.column_width[xp] * 0.2))
        self.recalculate_layout()

    def column_width_up(self):
        xp = self.x + self.win_x
        self.column_width[xp] += max(1, int(self.column_width[xp] * 0.2))
        self.recalculate_layout()

    def sort_by_column(self):
        xp = self.x + self.win_x
        self.data = sorted(self.data, key=itemgetter(xp))

    def sort_by_column_reverse(self):
        xp = self.x + self.win_x
        self.data = sorted(self.data, key=itemgetter(xp), reverse=True)

    def sort_by_column_natural(self):
        xp = self.x + self.win_x
        self.data = self.sorted_nicely(self.data, itemgetter(xp))

    def sort_by_column_natural_reverse(self):
        xp = self.x + self.win_x
        self.data = self.sorted_nicely(self.data, itemgetter(xp), rev=True)

    def sorted_nicely(self, ls, key, rev=False):
        """ Sort the given iterable in the way that humans expect.

        From StackOverflow: http://goo.gl/nGBUrQ

        """
        def convert(text):
            return int(text) if text.isdigit() else text

        def alphanum_key(item):
            return [convert(c) for c in re.split('([0-9]+)', key(item))]

        return sorted(ls, key=alphanum_key, reverse=rev)

    def toggle_column_width(self):
        """Toggle column width mode between 'mode' and 'max' or set fixed
        column width mode if self.modifier is set.

        """
        try:
            self.column_width_mode = min(int(self.modifier), self.max_x)
            self.modifier = str()
        except ValueError:
            if self.column_width_mode == 'mode':
                self.column_width_mode = 'max'
            else:
                self.column_width_mode = 'mode'
        self._get_column_widths(self.column_width_mode)
        self.recalculate_layout()

    def set_current_column_width(self):
        xs = self.win_x + self.x
        if len(self.modifier):
            width = int(self.modifier)
            self.modifier = str()
        else:
            width = 0
            for y in range(0, len(self.data)):
                width = max(width, self._cell_len(self.data[y][xs]))
            width = min(250, width)
        self.column_width[xs] = width
        self.recalculate_layout()

    def yank_cell(self):
        yp = self.y + self.win_y
        xp = self.x + self.win_x
        s = self.data[yp][xp]
        if sys.version_info.major < 3:
            s = s.encode(sys.stdout.encoding or 'utf-8')
        # Bail out if not running in X
        try:
            os.environ['DISPLAY']
        except KeyError:
            return
        for cmd in (['xclip', '-selection', 'clipboard'],
                    ['xsel', '-i']):
            try:
                Popen(cmd, stdin=PIPE,
                      universal_newlines=True).communicate(input=s)
            except IOError:
                pass

    def define_keys(self):
        self.keys = {'j':   self.down,
                     'k':   self.up,
                     'h':   self.left,
                     'l':   self.right,
                     'J':   self.page_down,
                     'K':   self.page_up,
                     'm':   self.mark,
                     "'":   self.goto_mark,
                     'L':   self.page_right,
                     'H':   self.page_left,
                     'q':   self.quit,
                     'Q':   self.quit,
                     '$':   self.line_end,
                     '^':   self.line_home,
                     '0':   self.line_home,
                     'g':   self.home,
                     'G':   self.goto_row,
                     '|':   self.goto_col,
                     '\n':  self.show_cell,
                     '/':   self.search,
                     'n':   self.search_results,
                     'p':   self.search_results_prev,
                     't':   self.toggle_header,
                     '-':   self.column_gap_down,
                     '+':   self.column_gap_up,
                     '<':   self.column_width_all_down,
                     '>':   self.column_width_all_up,
                     ',':   self.column_width_down,
                     '.':   self.column_width_up,
                     'a':   self.sort_by_column_natural,
                     'A':   self.sort_by_column_natural_reverse,
                     's':   self.sort_by_column,
                     'S':   self.sort_by_column_reverse,
                     'y':   self.yank_cell,
                     'r':   self.reload,
                     'c':   self.toggle_column_width,
                     'C':   self.set_current_column_width,
                     ']':   self.skip_to_row_change,
                     '[':   self.skip_to_row_change_reverse,
                     '}':   self.skip_to_col_change,
                     '{':   self.skip_to_col_change_reverse,
                     '?':   self.help,
                     curses.KEY_F1:     self.help,
                     curses.KEY_UP:     self.up,
                     curses.KEY_DOWN:   self.down,
                     curses.KEY_LEFT:   self.left,
                     curses.KEY_RIGHT:  self.right,
                     curses.KEY_HOME:   self.line_home,
                     curses.KEY_END:    self.line_end,
                     curses.KEY_PPAGE:  self.page_up,
                     curses.KEY_NPAGE:  self.page_down,
                     curses.KEY_IC:     self.mark,
                     curses.KEY_DC:     self.goto_mark,
                     curses.KEY_ENTER:  self.show_cell,
                     KEY_CTRL('a'):  self.line_home,
                     KEY_CTRL('e'):  self.line_end,
                     KEY_CTRL('l'):  self.scr.redrawwin,
                     KEY_CTRL('g'):  self.show_info,
                     }

    def run(self):
        # Clear the screen and display the menu of keys
        # Main loop:
        while True:
            self.display()
            self.handle_keys()

    def handle_keys(self):
        """Determine what method to call for each keypress.

        """
        c = self.scr.getch()  # Get a keystroke
        if c == curses.KEY_RESIZE:
            self.resize()
            return
        if 0 < c < 256:
            c = chr(c)
        # Digits are commands without a modifier
        try:
            found_digit = c.isdigit()
        except AttributeError:
            # Since .isdigit() doesn't exist if c > 256, we need to catch the
            # error for those keys.
            found_digit = False
        if found_digit and (len(self.modifier) > 0 or c not in self.keys):
            self.handle_modifier(c)
        elif c in self.keys:
            self.keys[c]()
        else:
            self.modifier = str()

    def handle_modifier(self, mod):
        """Append digits as a key modifier, clear the modifier if not
        a digit.

        Args:
            mod: potential modifier string
        """
        self.modifier += mod
        if not self.modifier.isdigit():
            self.modifier = str()

    def resize(self):
        """Handle terminal resizing"""
        # Check if screen was re-sized (True or False)
        resize = self.max_x == 0 or \
            curses.is_term_resized(self.max_y, self.max_x)
        if resize is True:
            self.recalculate_layout()
            curses.resizeterm(self.max_y, self.max_x)

    def num_columns_fwd(self, x):
        """Count number of fully visible columns starting at x,
        going forward.

        """
        width = cols = 0
        while (x + cols) < self.num_data_columns \
                and width + self.column_width[x + cols] <= self.max_x:
            width += self.column_width[x + cols] + self.column_gap
            cols += 1
        return max(1, cols)

    def num_columns_rev(self, x):
        """Count number of fully visible columns starting at x,
        going reverse.

        """
        width = cols = 0
        while x - cols >= 0 \
                and width + self.column_width[x - cols] <= self.max_x:
            width += self.column_width[x - cols] + self.column_gap
            cols += 1
        return max(1, cols)

    def recalculate_layout(self):
        """Recalulate the screen layout and cursor position"""
        self.max_y, self.max_x = self.scr.getmaxyx()
        self.vis_columns = self.num_columns = self.num_columns_fwd(self.win_x)
        if self.win_x + self.num_columns < self.num_data_columns:
            xc, wc = self.column_xw(self.num_columns)
            if wc > len(self.trunc_char):
                self.vis_columns += 1
        if self.x >= self.num_columns:
            self.goto_x(self.win_x + self.x + 1)
        if self.y >= self.max_y - self.header_offset:
            self.goto_y(self.win_y + self.y + 1)

    def location_string(self, yp, xp):
        """Create (y,x) col_label string. Max 30% of screen width. (y,x) is
        padded to the max possible length it could be. Label string gets
        trunc_char appended if it's longer than the allowed width.

        """
        yx_str = "({},{}) "
        label_str = "{},{}"
        max_y = str(len(self.data))
        max_x = str(len(self.data[0]))
        max_yx = yx_str.format(max_y, max_x)
        y_cord = max(self.index, key=len) if self.index else '-'
        max_label = label_str.format(y_cord, max(self.header, key=len))
        if self.header_offset != self.header_offset_orig:
            # Hide column labels if header row disabled
            label = ""
            max_width = min(int(self.max_x * .3), len(max_yx))
        else:
            y_cord = self.index[yp] if self.index else '-'
            label = label_str.format(y_cord, self.header[xp])
            max_width = min(int(self.max_x * .3), len(max_yx + max_label))
        yx = yx_str.format(yp + 1, xp + 1)
        pad = " " * (max_width - len(yx) - len(label))
        all = "{}{}{}".format(yx, label, pad)
        if len(all) > max_width:
            all = all[:max_width - 1] + self.trunc_char
        return all

    def display(self):
        """Refresh the current display"""
        yp = self.y + self.win_y
        xp = self.x + self.win_x

        # Print the current cursor cell in the top left corner
        self.scr.move(0, 0)
        self.scr.clrtoeol()
        info = " {}".format(self.location_string(yp, xp))
        addstr(self.scr, info, curses.A_REVERSE)

        # Adds the current cell content after the 'current cell' display
        wc = self.max_x - len(info) - 2
        s = self.cellstr(yp, xp, wc)
        addstr(self.scr, "  " + s, curses.A_NORMAL)

        # Print a divider line
        self.scr.hline(1, 0, curses.ACS_HLINE, self.max_x)

        # Print the header if the correct offset is set
        if self.header_offset == self.header_offset_orig:
            self.scr.move(self.header_offset - 1, 0)
            self.scr.clrtoeol()
            for x in range(0, self.vis_columns):
                xc, wc = self.column_xw(x)
                s = self.hdrstr(x + self.win_x, wc)
                addstr(self.scr, self.header_offset - 1, xc, s, curses.A_BOLD)

        # Print the table data
        for y in range(0, self.max_y - self.header_offset -
                       self._search_win_open):
            yc = y + self.header_offset
            self.scr.move(yc, 0)
            self.scr.clrtoeol()
            for x in range(0, self.vis_columns):
                if x == self.x and y == self.y:
                    attr = curses.A_REVERSE
                else:
                    attr = curses.A_NORMAL
                xc, wc = self.column_xw(x)
                s = self.cellstr(y + self.win_y, x + self.win_x, wc)
                if yc == self.max_y - 1 and x == self.vis_columns - 1:
                    # Prevents a curses error when filling in the bottom right
                    # character
                    insstr(self.scr, yc, xc, s, attr)
                else:
                    addstr(self.scr, yc, xc, s, attr)

        self.scr.refresh()

    def strpad(self, s, width):
        if width < 1:
            return str()
        if '\n' in s:
            s = s.replace('\n', '\\n')

        # take into account double-width characters
        buf = str()
        buf_width = 0
        for c in s:
            w = 2 if unicodedata.east_asian_width(c) == 'W' else 1
            if buf_width + w > width:
                break
            buf_width += w
            buf += c

        if len(buf) < len(s):
            # truncation occurred
            while buf_width + len(self.trunc_char) > width:
                c = buf[-1]
                w = 2 if unicodedata.east_asian_width(c) == 'W' else 1
                buf = buf[0:-1]
                buf_width -= w
            buf += ' ' * (width - buf_width - len(self.trunc_char))
            buf += self.trunc_char
        elif buf_width < width:
            # padding required
            buf += ' ' * (width - buf_width)

        return buf

    def hdrstr(self, x, width):
        "Format the content of the requested header for display"
        if len(self.header) <= x:
            s = ""
        else:
            s = self.header[x]
        return self.strpad(s, width)

    def cellstr(self, y, x, width):
        "Format the content of the requested cell for display"
        if len(self.data) <= y or len(self.data[y]) <= x:
            s = ""
        else:
            s = self.data[y][x]
        return self.strpad(s, width)

    def _get_column_widths(self, width):
        """Compute column width array

        Args: width - 'max', 'mode', or an integer value
        Returns: [len of col 1, len of col 2, ....]

        """
        if width == 'max':
            self.column_width = self._get_column_widths_max(self.data)
        elif width == 'mode':
            self.column_width = self._get_column_widths_mode(self.data)
        else:
            try:
                width = int(width)
            except (TypeError, ValueError):
                width = 25
            self.column_width = [width for i in
                                 range(0, self.num_data_columns)]

    @staticmethod
    def __cell_len_dw(s):
        """Return the number of character cells a string will take
        (double-width aware). Defined as self._cell_len in __init__

        """
        len = 0
        for c in s:
            w = 2 if unicodedata.east_asian_width(c) == 'W' else 1
            len += w
        return len

    def _mode_len(self, x):
        """Compute arithmetic mode (most common value) of the length of each item
        in an iterator.

            Args: x - iterator (list, tuple, etc)
            Returns: mode - int.

        """
        lens = [self._cell_len(i) for i in x]
        m = Counter(lens).most_common()
        # If there are a lot of empty columns, use the 2nd most common length
        # besides 0
        try:
            mode = m[0][0] or m[1][0]
        except IndexError:
            mode = 0
        max_len = max(lens) or 1
        diff = abs(mode - max_len)
        if diff > (self.column_gap * 2) and diff / max_len > 0.1:
            return max(max(1, self.column_gap), mode)
        else:
            return max(max(1, self.column_gap), max_len)

    def _get_column_widths_mode(self, d):
        """Given a list of lists, return a list of the variable column width
        for each column using the arithmetic mode.

        Args: d - list of lists with x columns
        Returns: list of ints [len_1, len_2...len_x]

        """
        d = zip(*d)
        return [self._mode_len(i) for i in d]

    def _get_column_widths_max(self, d):
        """Given a list of lists, return a list of the variable column width
        for each column using the max length.

        Args: d - list of lists with x columns
        Returns: list of ints [len_1, len_2...len_x]

        """
        d = zip(*d)
        return [max(1, min(250, max(set(self._cell_len(j) for j in i))))
                for i in d]

    def _skip_to_value_change(self, x_inc, y_inc):
        m = self.consume_modifier()
        for _ in range(m):
            x = self.win_x + self.x
            y = self.win_y + self.y
            v = self.data[y][x]
            y += y_inc
            x += x_inc
            while y >= 0 and y < len(self.data) \
                    and x >= 0 and x < self.num_data_columns \
                    and self.data[y][x] == v:
                y += y_inc
                x += x_inc
            self.goto_yx(y + 1, x + 1)

    def skip_to_row_change(self):
        self._skip_to_value_change(0, 1)

    def skip_to_row_change_reverse(self):
        self._skip_to_value_change(0, -1)

    def skip_to_col_change(self):
        self._skip_to_value_change(1, 0)

    def skip_to_col_change_reverse(self):
        self._skip_to_value_change(-1, 0)


class TextBox:
    """Display a scrollable text box in the bottom half of the screen.

    """
    def __init__(self, scr, data='', title=""):
        self._running = False
        self.scr = scr
        self.data = data
        self.title = title
        self.tdata = []    # transformed data
        self.hid_rows = 0  # number of hidden rows from the beginning
        self.setup_handlers()

    def __call__(self):
        self.run()

    def setup_handlers(self):
        self.handlers = {'\n':              self.close,
                         curses.KEY_ENTER:  self.close,
                         'q':               self.close,
                         curses.KEY_RESIZE: self.close,
                         curses.KEY_DOWN:   self.scroll_down,
                         'j':               self.scroll_down,
                         curses.KEY_UP:     self.scroll_up,
                         'k':               self.scroll_up,
                         }

    def _calculate_layout(self):
        """Setup popup window and format data. """
        self.scr.touchwin()
        self.term_rows, self.term_cols = self.scr.getmaxyx()
        self.box_height = self.term_rows - int(self.term_rows / 2)
        self.win = curses.newwin(int(self.term_rows / 2),
                                 self.term_cols, self.box_height, 0)
        try:
            curses.curs_set(False)
        except _curses.error:
            pass
        # transform raw data into list of lines ready to be printed
        s = self.data.splitlines()
        s = [wrap(i, self.term_cols - 3, subsequent_indent=" ")
             or [""] for i in s]
        self.tdata = [i for j in s for i in j]
        # -3 -- 2 for the box lines and 1 for the title row
        self.nlines = min(len(self.tdata), self.box_height - 3)
        self.scr.refresh()

    def run(self):
        self._running = True
        self._calculate_layout()
        while self._running:
            self.display()
            c = self.scr.getch()
            self.handle_key(c)

    def handle_key(self, key):
        if 0 < key < 256:
            key = chr(key)
        try:
            self.handlers[key]()
        except KeyError:
            pass

    def close(self):
        self._running = False

    def scroll_down(self):
        if self.box_height - 3 + self.hid_rows <= len(self.tdata):
            self.hid_rows += 1
        self.hid_rows = min(len(self.tdata), self.hid_rows)

    def scroll_up(self):
        self.hid_rows -= 1
        self.hid_rows = max(0, self.hid_rows)

    def display(self):
        self.win.erase()
        addstr(self.win, 1, 1, self.title[:self.term_cols - 3],
               curses.A_STANDOUT)
        visible_rows = self.tdata[self.hid_rows:self.hid_rows +
                                  self.nlines]
        addstr(self.win, 2, 1, '\n '.join(visible_rows))
        self.win.box()
        self.win.refresh()


def csv_sniff(data, enc):
    """Given a list, sniff the dialect of the data and return it.

    Args:
        data - list like ["col1,col2,col3"]
        enc - python encoding value ('utf_8','latin-1','cp870', etc)
    Returns:
        csv.dialect.delimiter

    """
    data = data.decode(enc)
    dialect = csv.Sniffer().sniff(data)
    return dialect.delimiter


<<<<<<< HEAD
def fix_newlines(data):
    """If there are windows \r newlines in the input data, split the string on
    the \r characters. I can't figure another way to enable universal newlines
    without messing up Unicode support.

    """
    if sys.version_info.major < 3:
        if len(data) == 1 and '\r' in data[0]:
            data = data[0].split('\r')
    else:
        if len(data) == 1 and b'\r' in data[0]:
            data = data[0].split(b'\r')
    return data


def process_data(data, enc=None, delim=None, quoting=None):
    """Given a list of lists, check for the encoding, quoting and delimiter and
    return a list of CSV rows (normalized to a single length)

    """
    data = fix_newlines(data)
    if data_list_or_file(data) == 'list':
        # If data is from an object (list of lists) instead of a file
        if sys.version_info.major < 3:
            data = py2_list_to_unicode(data)
        return pad_data(data)
    if enc is None:
        enc = detect_encoding(data)
    if delim is None:
        delim = csv_sniff(data[0], enc)
    if quoting is not None:
        quoting = getattr(csv, quoting)
    else:
        quoting = csv.QUOTE_MINIMAL
    csv_data = []
    if sys.version_info.major < 3:
        csv_obj = csv.reader(data, delimiter=delim.encode(enc),
                             quoting=quoting)
        for row in csv_obj:
            row = [str(x, enc) for x in row]
            csv_data.append(row)
    else:
        data = [i.decode(enc) for i in data]
        csv_obj = csv.reader(data, delimiter=delim, quoting=quoting)
        for row in csv_obj:
            csv_data.append(row)
    return pad_data(csv_data)
=======
def process_data(data, enc=None, delim=None, **kwargs):
    """Given a data input, determine the input type and process data accordingly.

    Returns a dictionary containing two entries: 'header', which corresponds to
    the header row, and 'data', which corresponds to the data rows.

    """

    process_type = input_type(data)

    if process_type == 'dict':
        # If data is from a dict object.
        if kwargs['orient'] == 'columns':
            header = [str(i) for i in data.keys()]
            # no index because dict is unordered?
            #index = [str(i) for i in range(len(data[0]))]
            data = list(zip(*[data[i] for i in data.keys()]))
        elif kwargs['orient'] == 'index':
            data =  [[i[0]] + i[1] for i in data.items()]
            header = [str(i) for i in range(len(data[0]))]
            #index = [str(i) for i in data.keys()]
        if sys.version_info.major < 3:
            data = pad_data(py2_list_to_unicode(data))
        else:
            data = [[str(j) for j in i] for i in pad_data(data)]
        return {'data' : data, 'header' : header, 'index': False}
    
    elif process_type == 'pandas':
        # If data is from a pandas object.
        import numpy as np
        if data.__class__.__name__ != 'DataFrame':
            import pandas as pd
            if data.__class__.__name__ == 'Series':
                data = pd.DataFrame(data)
            elif data.__class__.__name__ == 'Panel':
                data = data.to_frame()
        index = [str(i) for i in list(data.index)]
        data = data.reset_index()
        header = [str(i) for i in data.columns]
        try:
            unicode_convert = np.vectorize(str)
            data = unicode_convert(data.values)
        except:
            np_codec = detect_encoding(data.select_dtypes(include=['object']).values.ravel().tolist())
            unicode_convert = np.vectorize(lambda x: np_decode(x, np_codec))
            data = unicode_convert(data.values)
        data[np.where(data == 'nan')] = ''
        return {'data': data.tolist(), 'header': header, 'index': index}

    elif process_type == 'numpy':
        # If data is from a numpy object.
        import numpy as np
        try:
            unicode_convert = np.vectorize(str)
            data = unicode_convert(data)
        except:
            np_codec = detect_encoding(data.ravel().tolist())
            unicode_convert = np.vectorize(lambda x: np_decode(x, np_codec))
            data = unicode_convert(data)
        data[np.where(data == 'nan')] = ''
        if len(data.shape) == 1:
            data = np.array((data,))
        header = [str(i) for i in range(data.shape[1])] 
        index = [str(i) for i in range(data.shape[0])] 
        data = data.tolist()
        return {'data': data, 'header': header, 'index': index}

    elif process_type == 'file':
        # If data is from a file.
        if enc is None:
            enc = detect_encoding(data)
        if delim is None:
            delim = csv_sniff(data[0], enc)
        csv_data = []
        if sys.version_info.major < 3:
            csv_obj = csv.reader(data, delimiter=delim.encode(enc))
            for row in csv_obj:
                row = [str(x, enc) for x in row]
                csv_data.append(row)
        else:
            data = [i.decode(enc) for i in data]
            csv_obj = csv.reader(data, delimiter=delim)
            for row in csv_obj:
                csv_data.append(row)
        csv_data = [[str(j) for j in i] for i in pad_data(csv_data)] 
        if len(csv_data) > 1:
            csv_header = csv_data[0]
            csv_data = csv_data[1:]
            csv_index = [l[0] for l in csv_data]
        else:
            csv_header = [str(i) for i in range(len(csv_data[0]))]
        return {'data': csv_data, 'header': csv_header, 'index': csv_index}

    else:
        # If data is from a list of lists.
        if sys.version_info.major < 3:
            data = pad_data(py2_list_to_unicode(data))
        else:
            data = [[str(j) for j in i] for i in pad_data(data)]
        
        index = [d[0] for d in data]
        if len(data) > 1:
            header = data[0]
            data = data[1:]
        else:
            header = [str(i) for i in range(len(data[0]))]
        return {'data': data, 'header': header, 'index': index}
>>>>>>> 86e4aa34

def np_decode(inp_str, codec):
    """String decoding function for numpy arrays.

    """
    try:
        return str(inp_str)
    except:
        return inp_str.decode(codec)

def py2_list_to_unicode(data):
    """Convert strings/int to unicode for python 2

    """
    enc = detect_encoding()
    csv_data = []
    for row in data:
        r = []
        for x in row:
            try:
                r.append(str(x, enc))
            except TypeError:
                # The 'enc' parameter fails with int values
                r.append(str(x))
        csv_data.append(r)
    return csv_data


def input_type(data):
    """Determines the type of data to be processed.

    Python 3 - reading a file returns a list of byte strings
    Python 2 - reading a file returns a list of strings
    Both - list of lists is just a list

    Returns: 'file' if data is from a file, 'list' if from a python list/tuple,
    'dict' if from a python dictionary, 'numpy' if from a numpy ndarray, and 
    'pandas' if from a pandas Series, DataFrame or Panel.

    """
    if isinstance(data, dict):
        return 'dict'
    elif data.__class__.__name__ in ['Series', 'DataFrame', 'Panel']:
        return 'pandas'
    elif data.__class__.__name__ == 'ndarray':
        return 'numpy'
    elif isinstance(data, list):
        if isinstance(data[0], (basestring, bytes)):
            return 'file'
        else:
            return 'list'


def pad_data(d):
    """Pad data rows to the length of the longest row.

        Args: d - list of lists

    """
    max_len = set((len(i) for i in d))
    if len(max_len) == 1:
        return d
    else:
        max_len = max(max_len)
        return [i + [""] * (max_len - len(i)) for i in d]


def readme():
    path = os.path.dirname(os.path.realpath(__file__))
    fn = os.path.join(path, "README.rst")
    with open(fn, 'rb') as f:
        h = f.readlines()
        return [i.decode('utf-8') for i in h]


def detect_encoding(data=None):
    """Return the default system encoding. If data is passed, try
    to decode the data with the default system encoding or from a short
    list of encoding types to test.

    Args:
        data - list of lists
    Returns:
        enc - system encoding

    """
    enc_list = ['utf-8', 'latin-1', 'iso8859-1', 'iso8859-2',
                'utf-16', 'cp720']
    code = locale.getpreferredencoding(False)
    if data is None:
        return code
    if code.lower() not in enc_list:
        enc_list.insert(0, code.lower())
    for c in enc_list:
        try:
            for line in data:
                line.decode(c)
        except (UnicodeDecodeError, UnicodeError, AttributeError):
            continue
        return c
    print("Encoding not detected. Please pass encoding value manually")


def main(stdscr, *args, **kwargs):
    try:
        curses.use_default_colors()
    except (AttributeError, _curses.error):
        pass
    try:
        curses.curs_set(False)
    except (AttributeError, _curses.error):
        pass
    Viewer(stdscr, *args, **kwargs).run()


def view(data, enc=None, start_pos=(0, 0), column_width=20, column_gap=2,
         trunc_char='…', column_widths=None, search_str=None,
<<<<<<< HEAD
         double_width=False, delimiter=None, quoting=None, info=None):
=======
         double_width=False, delimiter=None, orient='columns'):
>>>>>>> 86e4aa34
    """The curses.wrapper passes stdscr as the first argument to main +
    passes to main any other arguments passed to wrapper. Initializes
    and then puts screen back in a normal state after closing or
    exceptions.

    Args:
        data: data (filename, file, dict, list of lists, tuple of tuples,
              numpy ndarray or pandas Series/DataFrame/Panel).
              Should be normalized to equal row lengths
        enc: encoding for file/data
        start_pos: initial file position. Either a single integer for just y
            (row) position, or tuple/list (y,x)
        column_width: 'max' (max width for the column),
                      'mode' (uses arithmetic mode to compute width), or
                      int x (x characters wide). Default is 'mode'
        column_gap: gap between columns
        column_widths: list of widths for each column [len1, len2, lenxxx...]
        trunc_char: character to indicate continuation of too-long columns
        search_str: string to search for
        double_width: boolean indicating whether double-width characters
                      should be handled (defaults to False for large files)
        delimiter: CSV delimiter. Typically needed only if the automatic
                   delimiter detection doesn't work. None => automatic
        quoting: CSV quoting. None => automatic. This can be useful when
                 csv.QUOTE_NONE isn't automatically detected, for example when
                 using as a MySQL pager. Allowed values are per the Python
                 documentation:
                     QUOTE_MINIMAL
                     QUOTE_NONNUMERIC
                     QUOTE_ALL
                     QUOTE_NONE
        info: Data information to be displayed on ^g. For example a variable
              name or description of the current data. Defaults to the filename
              or "" if input was not from a file

    """
    if sys.version_info.major < 3:
        try:
            lc_all = locale.getlocale(locale.LC_ALL)
            locale.setlocale(locale.LC_ALL, '')
        except:
            lc_all = None
    else:
        lc_all = None
    if info is None:
        info = ""
    try:
        buf = None
        while True:
            try:
                if isinstance(data, basestring):
                    with open(data, 'rb') as fd:
                        new_data = fd.readlines()
                        if info == "":
                            info = data
                elif isinstance(data, (io.IOBase, file)):
                    new_data = data.readlines()
                else:
                    new_data = data

<<<<<<< HEAD
                if new_data:
                    buf = process_data(new_data, enc, delimiter, quoting)
=======
                if input_type(new_data):
                    buf = process_data(new_data, enc, delimiter, orient=orient)
>>>>>>> 86e4aa34
                elif buf:
                    # cannot reload the file
                    pass
                else:
                    # cannot read the file
                    return 1

                curses.wrapper(main, buf,
                               start_pos=start_pos,
                               column_width=column_width,
                               column_gap=column_gap,
                               trunc_char=trunc_char,
                               column_widths=column_widths,
                               search_str=search_str,
<<<<<<< HEAD
                               double_width=double_width,
                               info=info)
=======
                               double_width=double_width)

>>>>>>> 86e4aa34
            except (QuitException, KeyboardInterrupt):
                return 0
            except ReloadException as e:
                start_pos = e.start_pos
                column_width = e.column_width_mode
                column_gap = e.column_gap
                column_widths = e.column_widths
                search_str = e.search_str
                continue
    finally:
        if lc_all is not None:
            locale.setlocale(locale.LC_ALL, lc_all)<|MERGE_RESOLUTION|>--- conflicted
+++ resolved
@@ -1,3 +1,4 @@
+
 # -*- coding: utf-8 -*-
 """ tabview.py -- View a tab-delimited file in a spreadsheet-like display.
 
@@ -23,6 +24,7 @@
 from subprocess import Popen, PIPE
 from textwrap import wrap
 import unicodedata
+import pandas
 
 
 if sys.version_info.major < 3:
@@ -92,22 +94,33 @@
         os.unsetenv('LINES')
         os.unsetenv('COLUMNS')
         self.scr = args[0]
-<<<<<<< HEAD
-        self.data = [[str(j) for j in i] for i in args[1]]
-        self.info = kwargs.get('info')
-=======
-        self.data = args[1]['data']
->>>>>>> 86e4aa34
-        self.header_offset_orig = 3
-        self.header = args[1]['header']
-        self.index = args[1].get('index', False)
-        self.header_offset = self.header_offset_orig
-        self.num_data_columns = len(self.header)
-        self._init_double_width(kwargs.get('double_width'))
-        self.column_width_mode = kwargs.get('column_width')
-        self.column_gap = kwargs.get('column_gap')
-        self._init_column_widths(kwargs.get('column_width'),
-                                 kwargs.get('column_widths'))
+    if type(args[1]) == pandas.core.frame.DataFrame:
+        self.data = args[1].values.tolist()
+            self.header_offset_orig = 3
+            self.header_offset = 3
+            self.header = list(pandas.Series(args[1].columns).astype(unicode))
+            self.num_data_columns = len(self.header)
+            self._init_double_width(kwargs.get('double_width'))
+            self.column_width_mode = kwargs.get('column_width')
+            self.column_gap = kwargs.get('column_gap')
+            self._init_column_widths(kwargs.get('column_width'),
+                                     kwargs.get('column_widths'))
+    else:
+            self.data = [[str(j) for j in i] for i in args[1]]
+            self.header_offset_orig = 3
+            self.header = self.data[0]
+            if len(self.data) > 1:
+                del self.data[0]
+                self.header_offset = self.header_offset_orig
+            else:
+                # Don't make one line file a header row
+                self.header_offset = self.header_offset_orig - 1
+            self.num_data_columns = len(self.data[0])
+            self._init_double_width(kwargs.get('double_width'))
+            self.column_width_mode = kwargs.get('column_width')
+            self.column_gap = kwargs.get('column_gap')
+            self._init_column_widths(kwargs.get('column_width'),
+                                     kwargs.get('column_widths'))
         try:
             kwargs.get('trunc_char').encode(sys.stdout.encoding or 'utf-8')
             self.trunc_char = kwargs.get('trunc_char')
@@ -325,32 +338,6 @@
         TextBox(self.scr, data=s, title=self.location_string(yp, xp))()
         self.resize()
 
-    def show_info(self):
-        """Display data information in a pop-up window
-
-        """
-        fn = self.info
-        yp = self.y + self.win_y
-        xp = self.x + self.win_x
-        location = self.location_string(yp, xp)
-
-        def sizeof_fmt(num, suffix='B'):
-            for unit in ['', 'Ki', 'Mi', 'Gi', 'Ti', 'Pi', 'Ei', 'Zi']:
-                if abs(num) < 1024.0:
-                    return "{:3.1f}{}{}".format(num, unit, suffix)
-                num /= 1024.0
-            return "{:.1f}{}{}".format(num, 'Yi', suffix)
-        size = sizeof_fmt(sys.getsizeof(self.data))
-        rows_cols = str((len(self.data), self.num_data_columns))
-        info = [("Filename/Data Info:", fn),
-                ("Current Location:", location),
-                ("Total Rows/Columns:", rows_cols),
-                ("Data Size:", size)]
-        display = "\n\n".join(["{:<20}{:<}".format(i, j)
-                               for i, j in info])
-        TextBox(self.scr, data=display)()
-        self.resize()
-
     def _search_validator(self, ch):
         """Fix Enter and backspace for textbox.
 
@@ -374,6 +361,8 @@
 
     def search(self):
         """Open search window, get input and set the search string."""
+        if self.init_search is not None:
+            return
         scr2 = curses.newwin(3, self.max_x, self.max_y - 3, 0)
         scr3 = scr2.derwin(1, self.max_x - 12, 1, 9)
         scr2.box()
@@ -617,8 +606,6 @@
         yp = self.y + self.win_y
         xp = self.x + self.win_x
         s = self.data[yp][xp]
-        if sys.version_info.major < 3:
-            s = s.encode(sys.stdout.encoding or 'utf-8')
         # Bail out if not running in X
         try:
             os.environ['DISPLAY']
@@ -689,8 +676,6 @@
                      curses.KEY_ENTER:  self.show_cell,
                      KEY_CTRL('a'):  self.line_home,
                      KEY_CTRL('e'):  self.line_end,
-                     KEY_CTRL('l'):  self.scr.redrawwin,
-                     KEY_CTRL('g'):  self.show_info,
                      }
 
     def run(self):
@@ -787,20 +772,18 @@
         trunc_char appended if it's longer than the allowed width.
 
         """
-        yx_str = "({},{}) "
+        yx_str = " ({},{}) "
         label_str = "{},{}"
         max_y = str(len(self.data))
         max_x = str(len(self.data[0]))
         max_yx = yx_str.format(max_y, max_x)
-        y_cord = max(self.index, key=len) if self.index else '-'
-        max_label = label_str.format(y_cord, max(self.header, key=len))
+        max_label = label_str.format('-', max(self.header, key=len))
         if self.header_offset != self.header_offset_orig:
             # Hide column labels if header row disabled
             label = ""
             max_width = min(int(self.max_x * .3), len(max_yx))
         else:
-            y_cord = self.index[yp] if self.index else '-'
-            label = label_str.format(y_cord, self.header[xp])
+            label = label_str.format('-', self.header[xp])
             max_width = min(int(self.max_x * .3), len(max_yx + max_label))
         yx = yx_str.format(yp + 1, xp + 1)
         pad = " " * (max_width - len(yx) - len(label))
@@ -817,7 +800,7 @@
         # Print the current cursor cell in the top left corner
         self.scr.move(0, 0)
         self.scr.clrtoeol()
-        info = " {}".format(self.location_string(yp, xp))
+        info = self.location_string(yp, xp)
         addstr(self.scr, info, curses.A_REVERSE)
 
         # Adds the current cell content after the 'current cell' display
@@ -1112,28 +1095,11 @@
     return dialect.delimiter
 
 
-<<<<<<< HEAD
-def fix_newlines(data):
-    """If there are windows \r newlines in the input data, split the string on
-    the \r characters. I can't figure another way to enable universal newlines
-    without messing up Unicode support.
+def process_data(data, enc=None, delim=None):
+    """Given a list of lists, check for the encoding and delimiter and return a
+    list of CSV rows (normalized to a single length)
 
     """
-    if sys.version_info.major < 3:
-        if len(data) == 1 and '\r' in data[0]:
-            data = data[0].split('\r')
-    else:
-        if len(data) == 1 and b'\r' in data[0]:
-            data = data[0].split(b'\r')
-    return data
-
-
-def process_data(data, enc=None, delim=None, quoting=None):
-    """Given a list of lists, check for the encoding, quoting and delimiter and
-    return a list of CSV rows (normalized to a single length)
-
-    """
-    data = fix_newlines(data)
     if data_list_or_file(data) == 'list':
         # If data is from an object (list of lists) instead of a file
         if sys.version_info.major < 3:
@@ -1143,141 +1109,21 @@
         enc = detect_encoding(data)
     if delim is None:
         delim = csv_sniff(data[0], enc)
-    if quoting is not None:
-        quoting = getattr(csv, quoting)
-    else:
-        quoting = csv.QUOTE_MINIMAL
     csv_data = []
     if sys.version_info.major < 3:
-        csv_obj = csv.reader(data, delimiter=delim.encode(enc),
-                             quoting=quoting)
+        csv_obj = csv.reader(data, delimiter=delim.encode(enc))
         for row in csv_obj:
             row = [str(x, enc) for x in row]
             csv_data.append(row)
     else:
         data = [i.decode(enc) for i in data]
-        csv_obj = csv.reader(data, delimiter=delim, quoting=quoting)
+        csv_obj = csv.reader(data, delimiter=delim)
         for row in csv_obj:
             csv_data.append(row)
     return pad_data(csv_data)
-=======
-def process_data(data, enc=None, delim=None, **kwargs):
-    """Given a data input, determine the input type and process data accordingly.
-
-    Returns a dictionary containing two entries: 'header', which corresponds to
-    the header row, and 'data', which corresponds to the data rows.
-
-    """
-
-    process_type = input_type(data)
-
-    if process_type == 'dict':
-        # If data is from a dict object.
-        if kwargs['orient'] == 'columns':
-            header = [str(i) for i in data.keys()]
-            # no index because dict is unordered?
-            #index = [str(i) for i in range(len(data[0]))]
-            data = list(zip(*[data[i] for i in data.keys()]))
-        elif kwargs['orient'] == 'index':
-            data =  [[i[0]] + i[1] for i in data.items()]
-            header = [str(i) for i in range(len(data[0]))]
-            #index = [str(i) for i in data.keys()]
-        if sys.version_info.major < 3:
-            data = pad_data(py2_list_to_unicode(data))
-        else:
-            data = [[str(j) for j in i] for i in pad_data(data)]
-        return {'data' : data, 'header' : header, 'index': False}
-    
-    elif process_type == 'pandas':
-        # If data is from a pandas object.
-        import numpy as np
-        if data.__class__.__name__ != 'DataFrame':
-            import pandas as pd
-            if data.__class__.__name__ == 'Series':
-                data = pd.DataFrame(data)
-            elif data.__class__.__name__ == 'Panel':
-                data = data.to_frame()
-        index = [str(i) for i in list(data.index)]
-        data = data.reset_index()
-        header = [str(i) for i in data.columns]
-        try:
-            unicode_convert = np.vectorize(str)
-            data = unicode_convert(data.values)
-        except:
-            np_codec = detect_encoding(data.select_dtypes(include=['object']).values.ravel().tolist())
-            unicode_convert = np.vectorize(lambda x: np_decode(x, np_codec))
-            data = unicode_convert(data.values)
-        data[np.where(data == 'nan')] = ''
-        return {'data': data.tolist(), 'header': header, 'index': index}
-
-    elif process_type == 'numpy':
-        # If data is from a numpy object.
-        import numpy as np
-        try:
-            unicode_convert = np.vectorize(str)
-            data = unicode_convert(data)
-        except:
-            np_codec = detect_encoding(data.ravel().tolist())
-            unicode_convert = np.vectorize(lambda x: np_decode(x, np_codec))
-            data = unicode_convert(data)
-        data[np.where(data == 'nan')] = ''
-        if len(data.shape) == 1:
-            data = np.array((data,))
-        header = [str(i) for i in range(data.shape[1])] 
-        index = [str(i) for i in range(data.shape[0])] 
-        data = data.tolist()
-        return {'data': data, 'header': header, 'index': index}
-
-    elif process_type == 'file':
-        # If data is from a file.
-        if enc is None:
-            enc = detect_encoding(data)
-        if delim is None:
-            delim = csv_sniff(data[0], enc)
-        csv_data = []
-        if sys.version_info.major < 3:
-            csv_obj = csv.reader(data, delimiter=delim.encode(enc))
-            for row in csv_obj:
-                row = [str(x, enc) for x in row]
-                csv_data.append(row)
-        else:
-            data = [i.decode(enc) for i in data]
-            csv_obj = csv.reader(data, delimiter=delim)
-            for row in csv_obj:
-                csv_data.append(row)
-        csv_data = [[str(j) for j in i] for i in pad_data(csv_data)] 
-        if len(csv_data) > 1:
-            csv_header = csv_data[0]
-            csv_data = csv_data[1:]
-            csv_index = [l[0] for l in csv_data]
-        else:
-            csv_header = [str(i) for i in range(len(csv_data[0]))]
-        return {'data': csv_data, 'header': csv_header, 'index': csv_index}
-
-    else:
-        # If data is from a list of lists.
-        if sys.version_info.major < 3:
-            data = pad_data(py2_list_to_unicode(data))
-        else:
-            data = [[str(j) for j in i] for i in pad_data(data)]
-        
-        index = [d[0] for d in data]
-        if len(data) > 1:
-            header = data[0]
-            data = data[1:]
-        else:
-            header = [str(i) for i in range(len(data[0]))]
-        return {'data': data, 'header': header, 'index': index}
->>>>>>> 86e4aa34
-
-def np_decode(inp_str, codec):
-    """String decoding function for numpy arrays.
-
-    """
-    try:
-        return str(inp_str)
-    except:
-        return inp_str.decode(codec)
+
+def process_df(data):
+    return data.reset_index().fillna('').apply(lambda x: x.astype(unicode))
 
 def py2_list_to_unicode(data):
     """Convert strings/int to unicode for python 2
@@ -1297,29 +1143,18 @@
     return csv_data
 
 
-def input_type(data):
-    """Determines the type of data to be processed.
+def data_list_or_file(data):
+    """Determine if 'data' is a list of lists or list of strings/bytes
 
     Python 3 - reading a file returns a list of byte strings
     Python 2 - reading a file returns a list of strings
     Both - list of lists is just a list
 
-    Returns: 'file' if data is from a file, 'list' if from a python list/tuple,
-    'dict' if from a python dictionary, 'numpy' if from a numpy ndarray, and 
-    'pandas' if from a pandas Series, DataFrame or Panel.
+    Returns: 'file' if data was from a file, 'list' if from a python list/tuple
 
     """
-    if isinstance(data, dict):
-        return 'dict'
-    elif data.__class__.__name__ in ['Series', 'DataFrame', 'Panel']:
-        return 'pandas'
-    elif data.__class__.__name__ == 'ndarray':
-        return 'numpy'
-    elif isinstance(data, list):
-        if isinstance(data[0], (basestring, bytes)):
-            return 'file'
-        else:
-            return 'list'
+    f = isinstance(data[0], (basestring, bytes))
+    return 'file' if f is True else 'list'
 
 
 def pad_data(d):
@@ -1366,7 +1201,7 @@
         try:
             for line in data:
                 line.decode(c)
-        except (UnicodeDecodeError, UnicodeError, AttributeError):
+        except (UnicodeDecodeError, UnicodeError):
             continue
         return c
     print("Encoding not detected. Please pass encoding value manually")
@@ -1386,19 +1221,14 @@
 
 def view(data, enc=None, start_pos=(0, 0), column_width=20, column_gap=2,
          trunc_char='…', column_widths=None, search_str=None,
-<<<<<<< HEAD
-         double_width=False, delimiter=None, quoting=None, info=None):
-=======
-         double_width=False, delimiter=None, orient='columns'):
->>>>>>> 86e4aa34
+         double_width=False, delimiter=None):
     """The curses.wrapper passes stdscr as the first argument to main +
     passes to main any other arguments passed to wrapper. Initializes
     and then puts screen back in a normal state after closing or
     exceptions.
 
     Args:
-        data: data (filename, file, dict, list of lists, tuple of tuples,
-              numpy ndarray or pandas Series/DataFrame/Panel).
+        data: data (filename, file, list of lists or tuple of tuples).
               Should be normalized to equal row lengths
         enc: encoding for file/data
         start_pos: initial file position. Either a single integer for just y
@@ -1414,17 +1244,6 @@
                       should be handled (defaults to False for large files)
         delimiter: CSV delimiter. Typically needed only if the automatic
                    delimiter detection doesn't work. None => automatic
-        quoting: CSV quoting. None => automatic. This can be useful when
-                 csv.QUOTE_NONE isn't automatically detected, for example when
-                 using as a MySQL pager. Allowed values are per the Python
-                 documentation:
-                     QUOTE_MINIMAL
-                     QUOTE_NONNUMERIC
-                     QUOTE_ALL
-                     QUOTE_NONE
-        info: Data information to be displayed on ^g. For example a variable
-              name or description of the current data. Defaults to the filename
-              or "" if input was not from a file
 
     """
     if sys.version_info.major < 3:
@@ -1435,8 +1254,6 @@
             lc_all = None
     else:
         lc_all = None
-    if info is None:
-        info = ""
     try:
         buf = None
         while True:
@@ -1444,26 +1261,23 @@
                 if isinstance(data, basestring):
                     with open(data, 'rb') as fd:
                         new_data = fd.readlines()
-                        if info == "":
-                            info = data
                 elif isinstance(data, (io.IOBase, file)):
                     new_data = data.readlines()
                 else:
                     new_data = data
 
-<<<<<<< HEAD
-                if new_data:
-                    buf = process_data(new_data, enc, delimiter, quoting)
-=======
-                if input_type(new_data):
-                    buf = process_data(new_data, enc, delimiter, orient=orient)
->>>>>>> 86e4aa34
+                if type(new_data) == pandas.core.frame.DataFrame:
+                    buf = process_df(new_data)
+
+                elif new_data:
+                    buf = process_data(new_data, enc, delimiter)
                 elif buf:
                     # cannot reload the file
                     pass
                 else:
                     # cannot read the file
                     return 1
+
 
                 curses.wrapper(main, buf,
                                start_pos=start_pos,
@@ -1472,13 +1286,8 @@
                                trunc_char=trunc_char,
                                column_widths=column_widths,
                                search_str=search_str,
-<<<<<<< HEAD
-                               double_width=double_width,
-                               info=info)
-=======
                                double_width=double_width)
 
->>>>>>> 86e4aa34
             except (QuitException, KeyboardInterrupt):
                 return 0
             except ReloadException as e:
@@ -1490,4 +1299,5 @@
                 continue
     finally:
         if lc_all is not None:
-            locale.setlocale(locale.LC_ALL, lc_all)+            locale.setlocale(locale.LC_ALL, lc_all)
+            